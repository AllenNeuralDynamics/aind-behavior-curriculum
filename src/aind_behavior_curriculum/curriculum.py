--- conflicted
+++ resolved
@@ -29,17 +29,12 @@
 import boto3
 from jinja2 import Template
 from pydantic import (
-<<<<<<< HEAD
     BaseModel,
     Discriminator,
     Field,
     GetJsonSchemaHandler,
     Tag,
     create_model,
-=======
-    Field,
-    GetJsonSchemaHandler,
->>>>>>> 9bfb7120
     field_validator,
 )
 from pydantic.json_schema import JsonSchemaValue
