--- conflicted
+++ resolved
@@ -29,18 +29,17 @@
 import boto3
 from jinja2 import Template
 from pydantic import (
-<<<<<<< HEAD
     BaseModel,
     Discriminator,
+    (
     Field,
+   
     GetJsonSchemaHandler,
     Tag,
     create_model,
-=======
-    Field,
-    GetJsonSchemaHandler,
->>>>>>> d25957ce
+   
     field_validator,
+),
 )
 from pydantic.json_schema import JsonSchemaValue
 from pydantic_core import core_schema
